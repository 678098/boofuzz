from __future__ import absolute_import
from __future__ import unicode_literals

import ctypes
import errno
import os
import platform
import re
import signal
import socket
import struct
import time
import zlib

from boofuzz import ip_constants
from colorama import Fore, Back, Style

test_step_info = {
    'test_case': {
        'indent': 0,
        'title': 'Test Case',
        'html': 'Test Case: {msg}',
        'terminal': Fore.YELLOW + Style.BRIGHT + "Test Case: {msg}" + Style.RESET_ALL,
        'css_class': 'log-case',
        'curses': 4
    },
    'step': {
        'indent': 1,
        'title': 'Test Step',
        'html': ' Test Step: {msg}',
        'terminal': Fore.MAGENTA + Style.BRIGHT + "Test Step: {msg}" + Style.RESET_ALL,
        'css_class': 'log-step',
        'curses': 6
    },
    'info': {
        'indent': 2,
        'title': 'Info',
        'html': 'Info: {msg}',
        'terminal': "Info: {msg}",
        'css_class': 'log-info',
        'curses': 1
    },
    'error': {
        'indent': 2,
        'title': 'Error',
        'html': 'Error!!!! {msg}',
        'terminal': Back.RED + Style.BRIGHT + "Error!!!! {msg}" + Style.RESET_ALL,
        'css_class': 'log-error',
        'curses': 3
    },
    'send': {
        'indent': 2,
        'title': 'Transmitted',
<<<<<<< HEAD
        'html': 'Transmitted {n} bytes: {msg}',
        'terminal': Fore.CYAN + "Transmitted {n} bytes: {msg}" + Style.RESET_ALL,
        'css_class': 'log-send',
        'curses': 2
=======
        'html': 'Transmitted {n} bytes{note}: {msg}',
        'terminal': Fore.CYAN + "Transmitted {n} bytes{note}: {msg}" + Style.RESET_ALL,
        'css_class': 'log-send'
>>>>>>> 2fe343b8
    },
    'receive': {
        'indent': 2,
        'title': 'Received',
<<<<<<< HEAD
        'html': 'Received: {msg}',
        'terminal': Fore.CYAN + "Received: {msg}" + Style.RESET_ALL,
        'css_class': 'log-receive',
        'curses': 2
=======
        'html': 'Received{note}: {msg}',
        'terminal': Fore.CYAN + "Received{note}: {msg}" + Style.RESET_ALL,
        'css_class': 'log-receive'
>>>>>>> 2fe343b8
    },
    'check': {
        'indent': 2,
        'title': 'Check',
        'html': 'Check: {msg}',
        'terminal': "Check: {msg}",
        'css_class': 'log-check',
        'curses': 1
    },
    'fail': {
        'indent': 3,
        'title': 'Check Failed',
        'html': 'Check Failed: {msg}',
        'terminal': Fore.RED + Style.BRIGHT + "Check Failed: {msg}" + Style.RESET_ALL,
        'css_class': 'log-fail',
        'curses': 3
    },
    'pass': {
        'indent': 3,
        'title': 'Check OK',
        'html': 'Check OK: {msg}',
        'terminal': Fore.GREEN + Style.BRIGHT + "Check OK: {msg}" + Style.RESET_ALL,
        'css_class': 'log-pass',
        'curses': 5
    },
}


def ip_str_to_bytes(ip):
    """Convert an IP string to a four-byte bytes.

    :param ip: IP address string, e.g. '127.0.0.1'

    :return 4-byte representation of ip, e.g. b'\x7F\x00\x00\x01'
    :rtype bytes

    :raises ValueError if ip is not a legal IP address.
    """
    try:
        return socket.inet_aton(ip)
    except socket.error:
        raise ValueError("Illegal IP address passed to socket.inet_aton: {0}".format(ip))


def get_max_udp_size():
    """
    Crazy CTypes magic to do a getsockopt() which determines the max UDP payload size in a platform-agnostic way.

        @rtype:  long
        @return: The maximum length of a UDP packet the current platform supports
    """
    windows = platform.uname()[0] == "Windows"
    mac = platform.uname()[0] == "Darwin"
    linux = platform.uname()[0] == "Linux"
    lib = None

    if windows:
        sol_socket = ctypes.c_int(0xffff)
        sol_max_msg_size = 0x2003
        lib = ctypes.WinDLL('Ws2_32.dll'.encode('ascii'))
        opt = ctypes.c_int(sol_max_msg_size)
    elif linux or mac:
        if mac:
            lib = ctypes.cdll.LoadLibrary('libc.dylib')
        elif linux:
            lib = ctypes.cdll.LoadLibrary('libc.so.6')
        sol_socket = ctypes.c_int(socket.SOL_SOCKET)
        opt = ctypes.c_int(socket.SO_SNDBUF)

    else:
        raise Exception("Unknown platform!")

    ulong_size = ctypes.sizeof(ctypes.c_ulong)
    buf = ctypes.create_string_buffer(ulong_size)
    bufsize = ctypes.c_int(ulong_size)

    sock = socket.socket(socket.AF_INET, socket.SOCK_DGRAM)

    lib.getsockopt(
        sock.fileno(),
        sol_socket,
        opt,
        buf,
        ctypes.pointer(bufsize)
    )

    # Sanity filter against UDP_MAX_PAYLOAD_IPV4_THEORETICAL
    return min(ctypes.c_ulong.from_buffer(buf).value, ip_constants.UDP_MAX_PAYLOAD_IPV4_THEORETICAL)


def calculate_four_byte_padding(string, character="\x00"):
    return character * ((4 - (len(string) & 3)) & 3)


def crc16(string, value=0):
    """CRC-16 poly: p(x) = x**16 + x**15 + x**2 + 1

    @param string: Data over which to calculate crc.
    @param value: Initial CRC value.
    """
    crc16_table = []
    for byte in range(256):
        crc = 0

        for _ in range(8):
            if (byte ^ crc) & 1:
                crc = (crc >> 1) ^ 0xa001  # polly
            else:
                crc >>= 1

            byte >>= 1

        crc16_table.append(crc)

    for ch in string:
        value = crc16_table[ord(ch) ^ (value & 0xff)] ^ (value >> 8)

    return value


def crc32(string):
    return zlib.crc32(string) & 0xFFFFFFFF


def uuid_bin_to_str(uuid):
    """Convert a binary UUID to human readable string.

    @param uuid: bytes representing UUID.
    """
    (block1, block2, block3) = struct.unpack("<LHH", uuid[:8])
    (block4, block5, block6) = struct.unpack(">HHL", uuid[8:16])

    return "%08x-%04x-%04x-%04x-%04x%08x" % (block1, block2, block3, block4, block5, block6)


def uuid_str_to_bin(uuid):
    """Converts a UUID string to binary form.

    Expected string input format is same as uuid_bin_to_str()'s output format.

    Ripped from Core Impacket.

    @param uuid: UUID string to convert to bytes.
    """
    uuid_re = r'([\dA-Fa-f]{8})-([\dA-Fa-f]{4})-([\dA-Fa-f]{4})-([\dA-Fa-f]{4})-([\dA-Fa-f]{4})([\dA-Fa-f]{8})'

    matches = re.match(uuid_re, uuid)

    (uuid1, uuid2, uuid3, uuid4, uuid5, uuid6) = map(lambda x: long(x, 16), matches.groups())

    uuid = struct.pack('<LHH', uuid1, uuid2, uuid3)
    uuid += struct.pack('>HHL', uuid4, uuid5, uuid6)

    return uuid


def _ones_complement_sum_carry_16(a, b):
    """Compute ones complement sum and carry at 16 bits.

    :type a: int
    :type b: int

    :return: Sum of a and b, ones complement, carry at 16 bits.
    """
    pre_sum = a + b
    return (pre_sum & 0xffff) + (pre_sum >> 16)


def _collate_bytes(msb, lsb):
    """
    Helper function for our helper functions.
    Collates msb and lsb into one 16-bit value.

    :type msb: str
    :param msb: Single byte (most significant).

    :type lsb: str
    :param lsb: Single byte (least significant).

    :return: msb and lsb all together in one 16 bit value.
    """
    return (ord(msb) << 8) + ord(lsb)


def ipv4_checksum(msg):
    """
    Return IPv4 checksum of msg.
    :param msg: Message to compute checksum over.
    :type msg: bytes

    :return: IPv4 checksum of msg.
    :rtype: int
    """
    # Pad with 0 byte if needed
    if len(msg) % 2 == 1:
        msg += b"\x00"

    msg_words = map(_collate_bytes, msg[0::2], msg[1::2])
    total = reduce(_ones_complement_sum_carry_16, msg_words, 0)
    return ~total & 0xffff


def _udp_checksum_pseudo_header(src_addr, dst_addr, msg_len):
    """Return pseudo-header for UDP checksum.

    :type src_addr: bytes
    :param src_addr: Source IP address -- 4 bytes.

    :type dst_addr: bytes
    :param dst_addr: Destination IP address -- 4 bytes.

    :param msg_len: Length of UDP message (not including IPv4 header).
    :type msg_len: int

    :return: UDP pseudo-header
    :rtype: bytes
    """
    return (src_addr +
            dst_addr +
            b"\x00" +
            chr(ip_constants.IPV4_PROTOCOL_UDP) +
            struct.pack(">H", msg_len))


def udp_checksum(msg, src_addr, dst_addr):
    """Return UDP checksum of msg.

    Recall that the UDP checksum involves creating a sort of pseudo IP header.
    This header requires the source and destination IP addresses, which this
    function takes as parameters.

    If msg is too big, the checksum is undefined, and this method will
    truncate it for the sake of checksum calculation. Note that this means the
    checksum will be invalid. This loosey goosey error checking is done to
    support fuzz tests which at times generate huge, invalid packets.


    :param msg: Message to compute checksum over.
    :type msg: str

    :type src_addr: bytes
    :param src_addr: Source IP address -- 4 bytes.
    :type dst_addr: bytes
    :param dst_addr: Destination IP address -- 4 bytes.

    :return: UDP checksum of msg.
    :rtype: int
    """
    # If the packet is too big, the checksum is undefined since len(msg)
    # won't fit into two bytes. So we just pick our best definition.
    # "Truncate" the message as it appears in the checksum.
    msg = msg[0:ip_constants.UDP_MAX_LENGTH_THEORETICAL]

    return ipv4_checksum(
        _udp_checksum_pseudo_header(src_addr, dst_addr, len(msg)) +
        msg)


def hex_str(s):
    """
    Returns a hex-formatted string based on s.

    Args:
        s (bytes): Some string.

    Returns:
        str: Hex-formatted string representing s.
    """
    return ' '.join("{:02x}".format(b) for b in bytearray(s))


def pause_for_signal():
    """
    Pauses the current thread in a way that can still receive signals like SIGINT from Ctrl+C.

    Implementation notes:
     - Linux uses signal.pause()
     - Windows uses a loop that sleeps for 1 ms at a time, allowing signals
       to interrupt the thread fairly quickly.

    :return: None
    :rtype: None
    """
    try:
        while True:
            signal.pause()
    except AttributeError:
        # signal.pause() is missing for Windows; wait 1ms and loop instead
        while True:
            time.sleep(0.001)


def get_time_stamp():
    t = time.time()
    s = time.strftime("[%Y-%m-%d %H:%M:%S", time.localtime(t))
    s += ",%03d]" % (t * 1000 % 1000)
    return s


def _indent_all_lines(lines, amount, ch=' '):
    padding = amount * ch
    return padding + ('\n' + padding).join(lines.split('\n'))


def _indent_after_first_line(lines, amount, ch=' '):
    padding = amount * ch
    return ('\n' + padding).join(lines.split('\n'))


<<<<<<< HEAD
def format_log_msg(msg_type, description=None, data=None, indent_size=2, timestamp=None, format_type='terminal'):
    curses_mode = False
=======
def format_log_msg(msg_type, description=None, data=None, indent_size=2, timestamp=None, truncated=False, format_type='terminal'):
>>>>>>> 2fe343b8
    if data is None:
        data = b''
    if timestamp is None:
        timestamp = get_time_stamp()
    if format_type == 'curses':
        curses_mode = True
        format_type = 'html'

    if description is not None and description != '':
        msg = description
    elif data is not None and len(data) > 0:
        msg = hex_to_hexstr(input_bytes=data)
    else:
        msg = ''

    msg = test_step_info[msg_type][format_type].format(msg=msg, n=len(data), note='' if not truncated else ' (data truncated for database storage)')
    msg = _indent_all_lines(msg, (test_step_info[msg_type]['indent']) * indent_size)
    msg = timestamp + ' ' + _indent_after_first_line(msg, len(timestamp) + 1)

    if curses_mode:
        return [msg, test_step_info[msg_type]['curses']]

    return msg


def format_msg(msg, indent_level, indent_size, timestamp=None):
    msg = _indent_all_lines(msg, indent_level * indent_size)
    if timestamp is None:
        timestamp = get_time_stamp()
    return timestamp + ' ' + _indent_after_first_line(msg, len(timestamp) + 1)


def hex_to_hexstr(input_bytes):
    """
    Render input_bytes as ASCII-encoded hex bytes, followed by a best effort
    utf-8 rendering.

    Args:
        input_bytes (bytes): Arbitrary bytes

    Returns:
        str: Printable string
    """
    return hex_str(input_bytes) + " " + repr(input_bytes)


def mkdir_safe(directory_name):
    try:
        os.makedirs(directory_name)
    except OSError as e:
        if e.errno != errno.EEXIST:
            raise


def get_boofuzz_version(boofuzz_class):
    """
    Parses __init__.py for a version string and returns it like 'v0.0.0'

    :type  boofuzz_class: class
    :param boofuzz_class: Any boofuzz class in the same dir as the __init__ class.

    :rtype: str
    :return: Boofuzz version as string
    """
    version = "v0.0.0"
    path = os.path.dirname(boofuzz_class.__file__)
    with open(os.path.join(path, "__init__.py")) as search:
        for line in search:
            # line = line.rstrip()  # remove '\n' at end of line
            if line.find("__version__ = ") != -1:
                version = 'v' + re.search("\'(.*?)\'", line).group(1)
    return version<|MERGE_RESOLUTION|>--- conflicted
+++ resolved
@@ -51,30 +51,18 @@
     'send': {
         'indent': 2,
         'title': 'Transmitted',
-<<<<<<< HEAD
-        'html': 'Transmitted {n} bytes: {msg}',
-        'terminal': Fore.CYAN + "Transmitted {n} bytes: {msg}" + Style.RESET_ALL,
+        'html': 'Transmitted {n} bytes{note}: {msg}',
+        'terminal': Fore.CYAN + "Transmitted {n} bytes{note}: {msg}" + Style.RESET_ALL,
         'css_class': 'log-send',
         'curses': 2
-=======
-        'html': 'Transmitted {n} bytes{note}: {msg}',
-        'terminal': Fore.CYAN + "Transmitted {n} bytes{note}: {msg}" + Style.RESET_ALL,
-        'css_class': 'log-send'
->>>>>>> 2fe343b8
     },
     'receive': {
         'indent': 2,
         'title': 'Received',
-<<<<<<< HEAD
-        'html': 'Received: {msg}',
-        'terminal': Fore.CYAN + "Received: {msg}" + Style.RESET_ALL,
+        'html': 'Received{note}: {msg}',
+        'terminal': Fore.CYAN + "Received{note}: {msg}" + Style.RESET_ALL,
         'css_class': 'log-receive',
         'curses': 2
-=======
-        'html': 'Received{note}: {msg}',
-        'terminal': Fore.CYAN + "Received{note}: {msg}" + Style.RESET_ALL,
-        'css_class': 'log-receive'
->>>>>>> 2fe343b8
     },
     'check': {
         'indent': 2,
@@ -384,12 +372,8 @@
     return ('\n' + padding).join(lines.split('\n'))
 
 
-<<<<<<< HEAD
-def format_log_msg(msg_type, description=None, data=None, indent_size=2, timestamp=None, format_type='terminal'):
+def format_log_msg(msg_type, description=None, data=None, indent_size=2, timestamp=None, truncated=False, format_type='terminal'):
     curses_mode = False
-=======
-def format_log_msg(msg_type, description=None, data=None, indent_size=2, timestamp=None, truncated=False, format_type='terminal'):
->>>>>>> 2fe343b8
     if data is None:
         data = b''
     if timestamp is None:
