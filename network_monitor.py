#!c:\\python\\python.exe
import threading
import getopt
import time
import sys
import os
# noinspection PyUnresolvedReferences
import pcapy
import impacket
import impacket.ImpactDecoder
import signal
from sulley import pedrpc


def log_error(message=None):
    try:
        sys.stderr.write("ERR> %s\n" % message) or sys.exit(1)
    except Exception, e:
        print e
        sys.exit(1)


def get_ifs():
    """
    Get a list of network interfaces on the system.

    :rtype : list[str]
    :return: List of network interfaces.
    """
    ifs = []
    for index, pcapy_device in enumerate(pcapy.findalldevs()):
        ifs.append(pcapy_device)
    return ifs


def create_usage(ifs):
    """
    Return usage string.

    :type ifs: list[str]
    :param ifs: List of network interfaces to include in help text.

    :rtype : str
    :return: Usage text.
    """
    message = """USAGE: network_monitor.py
    <-d|--device DEVICE #>    device to sniff on (see list below)
    [-f|--filter PCAP FILTER] BPF filter string
    [-P|--log_path PATH]      log directory to store pcaps to
    [-l|--log_level LEVEL]    log level (default 1), increase for more verbosity
    [--port PORT]             TCP port to bind this agent to

Network Device List:
"""
<<<<<<< HEAD
    for index, pcapy_device in enumerate(ifs):
=======
    for index, pcapy_device in enumerate(pcapy.findalldevs()):
        IFS.append(pcapy_device)
>>>>>>> b78c235c
        # if we are on windows, try and resolve the device UUID into an IP address.
        if sys.platform.startswith("win"):
            import _winreg

            try:
                # extract the device UUID and open the TCP/IP parameters key for it.
                pcapy_device = pcapy_device[pcapy_device.index("{"):pcapy_device.index("}") + 1]
                subkey = r"SYSTEM\CurrentControlSet\Services\Tcpip\Parameters\Interfaces\%s" % pcapy_device
                key = _winreg.OpenKey(_winreg.HKEY_LOCAL_MACHINE, subkey)

                # if there is a DHCP address snag that, otherwise fall back to the IP address.
                try:
                    ip = _winreg.QueryValueEx(key, "DhcpIPAddress")[0]
                except:
                    ip = _winreg.QueryValueEx(key, "IPAddress")[0][0]

                pcapy_device = pcapy_device + "\t" + ip
            except:
                pass

        message += "    [%d] %s\n" % (index, pcapy_device)
    return message


class PcapThread(threading.Thread):
    def __init__(self, network_monitor, pcap, pcap_save_path):
        self.network_monitor = network_monitor
        self.pcap = pcap
        self.decoder = None
        self.dumper = self.pcap.dump_open(pcap_save_path)
        self.active = True
        self.data_bytes = 0

        # register the appropriate decoder.
        if pcap.datalink() == pcapy.DLT_EN10MB or pcap.datalink() == pcapy.DLT_NULL:
            self.decoder = impacket.ImpactDecoder.EthDecoder()
        elif pcap.datalink() == pcapy.DLT_LINUX_SLL:
            self.decoder = impacket.ImpactDecoder.LinuxSLLDecoder()
        else:
            raise Exception

        threading.Thread.__init__(self)

    def packet_handler(self, header, data):
        # add the captured data to the PCAP.
        self.dumper.dump(header, data)

        # increment the captured byte count.
        self.data_bytes += len(data)

        # log the decoded data at the appropriate log level.
        self.network_monitor.log(self.decoder.decode(data), 15)

    def run(self):
        # process packets while the active flag is raised.
        while self.active:
            self.pcap.dispatch(0, self.packet_handler)


class NetworkMonitorPedrpcServer(pedrpc.Server):
    def __init__(self, host, port, monitor_device, bpf_filter="", path="./", level=1):
        """
        @type  host:           str
        @param host:           Hostname or IP address to bind server to
        @type  port:           int
        @param port:           Port to bind server to
        @type  monitor_device: str
        @param monitor_device: Name of device to capture packets on
        @type  bpf_filter:     str
        @param bpf_filter:     BPF filter to apply to the capture
        @type  path:           str
        @param path:           (Optional, def="./") Path to save recorded PCAPs to
        @type  level:          int
        @param level:          (Optional, def=1) Log output level, increase for more verbosity
        """

        # initialize the PED-RPC server.
        pedrpc.Server.__init__(self, host, port)
        self.device = monitor_device
        self.filter = bpf_filter
        self.log_path = path
        self.log_level = level
        self.pcap = None
        self.pcap_thread = None

        # ensure the log path is valid.
        if not os.access(self.log_path, os.X_OK):
            self.log("invalid log path: %s" % self.log_path)
            raise Exception

        self.log("Network Monitor PED-RPC server initialized:")
        self.log("\t device:    %s" % self.device)
        self.log("\t filter:    %s" % self.filter)
        self.log("\t log path:  %s" % self.log_path)
        self.log("\t log_level: %d" % self.log_level)
        self.log("Awaiting requests...")

    def __stop(self):
        """
        Kill the PCAP thread.
        """

        if self.pcap_thread:
            self.log("stopping active packet capture thread.", 10)

            self.pcap_thread.active = False
            self.pcap_thread = None

    # noinspection PyMethodMayBeStatic
    def alive(self):
        """
        Returns True. Useful for PED-RPC clients who want to see if the PED-RPC connection is still alive.
        """

        return True

    def post_send(self):
        """
        This routine is called after the fuzzer transmits a test case and returns the number of bytes captured by the
        PCAP thread.

        @rtype:  Integer
        @return: Number of bytes captured in PCAP thread.
        """

        # grab the number of recorded bytes.
        data_bytes = self.pcap_thread.data_bytes

        # stop the packet capture thread.
        self.__stop()

        self.log("stopped PCAP thread, snagged %d bytes of data" % data_bytes)
        return data_bytes

    def pre_send(self, test_number):
        """
        This routine is called before the fuzzer transmits a test case and spin off a packet capture thread.
        """

        self.log("initializing capture for test case #%d" % test_number)

        # open the capture device and set the BPF filter.
        self.pcap = pcapy.open_live(self.device, -1, 1, 100)
        self.pcap.setfilter(self.filter)

        # instantiate the capture thread.
        pcap_log_path = "%s/%d.pcap" % (self.log_path, test_number)
        self.pcap_thread = PcapThread(self, self.pcap, pcap_log_path)
        self.pcap_thread.start()

    def log(self, msg="", level=1):
        """
        If the supplied message falls under the current log level, print the specified message to screen.

        @type  msg: str
        @param msg: Message to log
        """

        if self.log_level >= level:
            print "[%s] %s" % (time.strftime("%I:%M.%S"), msg)

    def retrieve(self, test_number):
        """
        Return the raw binary contents of the PCAP saved for the specified test case number.

        @type  test_number: int
        @param test_number: Test number to retrieve PCAP for.
        """

        self.log("retrieving PCAP for test case #%d" % test_number)

        pcap_log_path = "%s/%d.pcap" % (self.log_path, test_number)
        fh = open(pcap_log_path, "rb")
        data = fh.read()
        fh.close()

        return data

    def set_filter(self, new_filter):
        self.log("updating PCAP filter to '%s'" % new_filter)
        self.filter = new_filter

    def set_log_path(self, new_log_path):
        self.log("updating log path to '%s'" % new_log_path)
        self.log_path = new_log_path


<<<<<<< HEAD
def main():
    ifs = get_ifs()
    usage_message = create_usage(ifs)
=======
if __name__ == "__main__":
    IFS = []
    usage_message = create_usage()
>>>>>>> b78c235c
    rpc_port = 26001
    opts = None

    # parse command line options.
    try:
        opts, args = getopt.getopt(sys.argv[1:], "d:f:P:l:", ["device=", "filter=", "log_path=", "log_level=", "port="])
    except getopt.GetoptError:
        log_error(usage_message)

    device = None
    pcap_filter = ""
    log_path = "./"
    log_level = 1

    for opt, arg in opts:
        if opt in ("-d", "--device"):
            device = ifs[int(arg)]
        if opt in ("-f", "--filter"):
            pcap_filter = arg
        if opt in ("-P", "--log_path"):
            log_path = arg
        if opt in ("-l", "--log_level"):
            log_level = int(arg)
        if opt in "--port":
            rpc_port = int(arg)

    if not device:
        log_error(usage_message)

    try:
        servlet = NetworkMonitorPedrpcServer("0.0.0.0", rpc_port, device, pcap_filter, log_path, log_level)
        t = threading.Thread(target=servlet.serve_forever)
        t.daemon = True
        t.start()
        # Now wait in a way that will not block signals like SIGINT
        try:
            while True:
                signal.pause()
        except AttributeError:
            # signal.pause() is missing for Windows; wait 1ms and loop instead
            while True:
                time.sleep(.001)

    except:
        pass

if __name__ == "__main__":
    main()<|MERGE_RESOLUTION|>--- conflicted
+++ resolved
@@ -52,12 +52,7 @@
 
 Network Device List:
 """
-<<<<<<< HEAD
     for index, pcapy_device in enumerate(ifs):
-=======
-    for index, pcapy_device in enumerate(pcapy.findalldevs()):
-        IFS.append(pcapy_device)
->>>>>>> b78c235c
         # if we are on windows, try and resolve the device UUID into an IP address.
         if sys.platform.startswith("win"):
             import _winreg
@@ -245,15 +240,9 @@
         self.log_path = new_log_path
 
 
-<<<<<<< HEAD
 def main():
     ifs = get_ifs()
     usage_message = create_usage(ifs)
-=======
-if __name__ == "__main__":
-    IFS = []
-    usage_message = create_usage()
->>>>>>> b78c235c
     rpc_port = 26001
     opts = None
 
