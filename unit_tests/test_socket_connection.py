import fcntl
import threading
import unittest
import logging
import struct
import zlib
from sulley.socket_connection import SocketConnection
from sulley import socket_connection
from sulley import ip_constants
from sulley import helpers
import socket

THREAD_WAIT_TIMEOUT = 10  # Time to wait for a thread before considering it failed.
ETH_P_ALL = 0x0003  # Ethernet protocol: Every packet, see Linux if_ether.h docs for more details.

UDP_HEADER_LEN = 8
IP_HEADER_LEN = 20

ETHER_TYPE_IPV4 = "\x08\x00"  # Ethernet frame EtherType for IPv4

RAW_L2_MAX_PAYLOAD = 1514
RAW_L3_MAX_PAYLOAD = 1500


def udp_packet(payload, src_port, dst_port):
    """
    Create a UDP packet.

    :param payload: Payload / next layer protocol.
    :type payload: str

    :param src_port: 16-bit source port number.
    :type src_port: int

    :param dst_port: 16-bit destination port number.
    :type dst_port: int

    :return: UDP packet.
    :rtype: str
    """
    udp_header = struct.pack(">H", src_port)  # Src port
    udp_header += struct.pack(">H", dst_port)  # Dst port
    udp_header += struct.pack(">H", len(payload) + UDP_HEADER_LEN)  # Length
    udp_header += "\x00\x00"  # Checksum (0 means no checksum)
    return udp_header + payload


def ones_complement_sum_carry_16(a, b):
    """
    Compute ones complement and carry at 16 bits.
    :type a: int
    :type b: int
    :return: Sum of a and b, ones complement, carry at 16 bits.
    """
    c = a + b
    return (c & 0xffff) + (c >> 16)


<<<<<<< HEAD
def ip_packet(payload, src_ip, dst_ip, protocol=chr(ip_constants.IPV4_PROTOCOL_UDP)):
=======
def ipv4_checksum(msg):
    """
    Return IPv4 checksum of msg.
    :param msg: Message to compute checksum over.
    :return: IPv4 checksum of msg.
    """
    # Pad with 0 byte if needed
    if len(msg) % 2 == 1:
        msg += "\x00"

    def collate_bytes(msb, lsb):
        return (ord(msb) << 8) + ord(lsb)

    msg_words = map(collate_bytes, msg[0::2], msg[1::2])
    total = reduce(ones_complement_sum_carry_16, msg_words, 0)
    return ~total & 0xffff


def ip_packet(payload, src_ip, dst_ip, protocol=IPV4_PROTOCOL_UDP):
>>>>>>> a2272562
    """
    Create an IPv4 packet.

    :type payload: str
    :param payload: Contents of next layer up.

    :type src_ip: str
    :param src_ip: 4-byte source IP address.

    :type dst_ip: str
    :param dst_ip: 4-byte destination IP address.

    :type protocol: str
    :param protocol: Single-byte string identifying next layer's protocol. Default "\x11" UDP.

    :return: IPv4 packet.
    :rtype: str
    """
    ip_header = "\x45"  # Version | Header Length
    ip_header += "\x00"  # "Differentiated Services Field"
    ip_header += struct.pack(">H", IP_HEADER_LEN + len(payload))  # Length
    ip_header += "\x00\x01"  # ID Field
    ip_header += "\x40\x00"  # Flags, Fragment Offset
    ip_header += "\x40"  # Time to live
    ip_header += protocol
    ip_header += "\x00\x00"  # Header checksum (fill in zeros in order to compute checksum)
    ip_header += src_ip
    ip_header += dst_ip

    checksum = struct.pack(">H", helpers.ipv4_checksum(ip_header))
    ip_header = ip_header[:10] + checksum + ip_header[12:]

    return ip_header + payload


def ethernet_frame(payload, src_mac, dst_mac, ether_type=ETHER_TYPE_IPV4):
    """
    Create an Ethernet frame.

    :param payload: Network layer content.
    :type payload: str

    :param src_mac: 6-byte source MAC address.
    :type src_mac: str

    :param dst_mac: 6-byte destination MAC address.
    :type dst_mac: str

    :param ether_type: EtherType indicating protocol of next layer; default "\x08\x00" IPv4.
    :type ether_type: str

    :return: Ethernet frame
    :rtype: str
    """
    eth_header = dst_mac
    eth_header += src_mac
    eth_header += ether_type
    raw_packet = eth_header + payload
    # Ethernet frame check sequence
    crc = zlib.crc32(raw_packet) & 0xFFFFFFFF
    raw_packet += struct.pack("<I", crc)
    return raw_packet


def get_packed_ip_address(ifname):
    """
    Returns IP address of the ifname interface as 4-byte string.

    :type ifname: str
    :param ifname: Interface whose IP address should be returned.

    :rtype: str
    :return: IP address of ifname.
    """
    s = socket.socket(socket.AF_INET, socket.SOCK_DGRAM)
    return fcntl.ioctl(
        s.fileno(),
        0x8915,  # SIOCGIFADDR
        struct.pack('256s', ifname[:15])
    )[20:24]


class MiniTestServer(object):
    """
    Small server class for testing SocketConnection.
    """
    def __init__(self, stay_silent=False, proto='tcp', host="0.0.0.0"):
        self.server_socket = None
        self.received = None
        self.data_to_send = bytes("\xFE\xEB\xDA\xED")
        self.active_port = None
        self.stay_silent = stay_silent
        self.proto = proto
        self.host = host

    def bind(self):
        """
        Bind server, and call listen if using TCP, meaning that the client test code can successfully connect.
        """
        if self.proto == 'tcp':
            self.server_socket = socket.socket(socket.AF_INET, socket.SOCK_STREAM)
        elif self.proto == 'udp':
            self.server_socket = socket.socket(socket.AF_INET, socket.SOCK_DGRAM)
        elif self.proto == 'raw':
            self.server_socket = socket.socket(socket.AF_PACKET, socket.SOCK_RAW, socket.ntohs(0x0003))
        else:
            raise Exception("Invalid protocol type: '{0}'".format(self.proto))

        self.server_socket.bind((self.host, 0))  # let OS choose a free port

        if self.proto == 'tcp':
            self.server_socket.listen(1)

        self.active_port = self.server_socket.getsockname()[1]

    def serve_once(self):
        """
        Serve one connection and send a reply, unless stay_silent is set.
        :return:
        """
        self.server_socket.settimeout(5)

        if self.proto == 'tcp':
            (client_socket, address) = self.server_socket.accept()

            self.received = client_socket.recv(10000)

            if not self.stay_silent:
                client_socket.send(self.data_to_send)

            client_socket.close()
        elif self.proto == 'udp':
            data, addr = self.server_socket.recvfrom(1024)
            self.received = data
            if not self.stay_silent:
                self.server_socket.sendto(self.data_to_send, addr)
        elif self.proto == 'raw':
            data, addr = self.server_socket.recvfrom(10000)
            self.received = data
            if not self.stay_silent:
                self.server_socket.sendto(self.data_to_send, addr)
        else:
            raise Exception("Invalid protocol type: '{0}'".format(self.proto))

        self.server_socket.close()
        self.server_socket = None
        self.active_port = None


class TestSocketConnection(unittest.TestCase):
    """
    Tests only use loopback interface 'lo', since other interfaces would be
    hardware or network dependent.
    """

    def setUp(self):
        self.local_ip = get_packed_ip_address('eth0')

    def test_tcp_client(self):
        """
        Given: A SocketConnection 'tcp' object and a TCP server.
        When: Calling SocketConnection.open(), .send(), .recv(), and .close()
        Then: send() returns RAW_L3_MAX_PAYLOAD.
         and: Sent and received data is as expected.
        """
        data_to_send = bytes('uuddlrlrba')

        # Given
        server = MiniTestServer()
        server.bind()

        t = threading.Thread(target=server.serve_once)
        t.daemon = True
        t.start()

        uut = SocketConnection(host=socket.gethostname(), port=server.active_port, proto='tcp')
        uut.logger = logging.getLogger("SulleyUTLogger")

        # When
        uut.open()
        send_result = uut.send(data=data_to_send)
        received = uut.recv(10000)
        uut.close()

        # Wait for the other thread to terminate
        t.join(THREAD_WAIT_TIMEOUT)
        self.assertFalse(t.isAlive())

        # Then
        self.assertEqual(send_result, len(data_to_send))
        self.assertEqual(data_to_send, server.received)
        self.assertEqual(received, server.data_to_send)

    def test_tcp_client_timeout(self):
        """
        Given: A SocketConnection 'tcp' object and a TCP server, set not to respond.
        When: Calling SocketConnection.open(), .send(), .recv(), and .close()
        Then: send() returns length of payload.
         and: Sent works as expected, and recv() returns bytes('') after timing out.
        """
        data_to_send = bytes('uuddlrlrba')

        # Given
        server = MiniTestServer(stay_silent=True)
        server.bind()

        t = threading.Thread(target=server.serve_once)
        t.daemon = True
        t.start()

        uut = SocketConnection(host=socket.gethostname(), port=server.active_port, proto='tcp')
        uut.logger = logging.getLogger("SulleyUTLogger")

        # When
        uut.open()
        send_result = uut.send(data=data_to_send)
        received = uut.recv(10000)
        uut.close()

        # Wait for the other thread to terminate
        t.join(THREAD_WAIT_TIMEOUT)
        self.assertFalse(t.isAlive())

        # Then
        self.assertEqual(send_result, len(data_to_send))
        self.assertEqual(data_to_send, server.received)
        self.assertEqual(received, bytes(''))

    def test_udp_client(self):
        """
        Given: A SocketConnection 'udp' object and a UDP server.
        When: Calling SocketConnection.open(), .send(), .recv(), and .close()
        Then: send() returns length of payload.
         and: Sent and received data is as expected.
        """
        data_to_send = bytes('"Rum idea this is, that tidiness is a timid, quiet sort of thing;'
                             ' why, tidiness is a toil for giants."')

        # Given
        server = MiniTestServer(proto='udp')
        server.bind()

        t = threading.Thread(target=server.serve_once)
        t.daemon = True
        t.start()

        uut = SocketConnection(host=socket.gethostname(), port=server.active_port, proto='udp',
                               bind=(socket.gethostname(), 0))
        uut.logger = logging.getLogger("SulleyUTLogger")

        # When
        uut.open()
        send_result = uut.send(data=data_to_send)
        received = uut.recv(10000)
        uut.close()

        # Wait for the other thread to terminate
        t.join(THREAD_WAIT_TIMEOUT)
        self.assertFalse(t.isAlive())

        # Then
        self.assertEqual(send_result, len(data_to_send))
        self.assertEqual(data_to_send, server.received)
        self.assertEqual(received, server.data_to_send)

    def test_raw_l2(self):
        """
        Test 'raw' protocol with the loopback interface 'lo'.

        Given: A SocketConnection 'raw-l2' object.
          and: A raw UDP/IP/Ethernet packet.
          and: A server socket created with AF_PACKET, SOCK_RAW, configured to respond.
        When: Calling SocketConnection.open(), .send() with the valid UDP packet, .recv(), and .close()
        Then: send() returns length of payload.
         and: The server receives the raw packet data from send().
         and: SocketConnection.recv() returns bytes('').
        """
        data_to_send = bytes('"Imagination does not breed insanity. Exactly what does breed insanity is reason.'
                             ' Poets do not go mad; but chess-players do. Mathematicians go mad, and cashiers;'
                             ' but creative artists very seldom. "')

        # Given
        server = MiniTestServer(proto='raw', host='lo')
        server.data_to_send = "GKC"
        server.bind()

        t = threading.Thread(target=server.serve_once)
        t.daemon = True
        t.start()

        uut = SocketConnection(host="lo", port=socket_connection.ETH_P_IP, proto='raw-l2')
        uut.logger = logging.getLogger("SulleyUTLogger")

        # Assemble packet...
        raw_packet = ethernet_frame(
            payload=ip_packet(
                payload=udp_packet(
                    payload=data_to_send,
                    src_port=server.active_port + 1,
                    dst_port=server.active_port),
                src_ip="\x7F\x00\x00\x01",
                dst_ip="\x7F\x00\x00\x01"),
            src_mac="\x00" * 6,
            dst_mac="\xff" * 6)

        # When
        uut.open()
        send_result = uut.send(data=raw_packet)
        received = uut.recv(10000)
        uut.close()

        # Wait for the other thread to terminate
        t.join(THREAD_WAIT_TIMEOUT)
        self.assertFalse(t.isAlive())

        # Then
        self.assertEqual(send_result, len(raw_packet))
        self.assertEqual(raw_packet, server.received)
        self.assertEqual(received, bytes(''))

    def test_raw_l2_max_size(self):
        """
        Test 'raw-l2' max packet size.

        Given: A SocketConnection 'raw-l2' object.
          and: A raw UDP/IP/Ethernet packet of RAW_L2_MAX_PAYLOAD bytes.
          and: A server socket created with AF_PACKET, SOCK_RAW, configured to respond.
        When: Calling SocketConnection.open(), .send() with the valid UDP packet, .recv(), and .close()
        Then: send() returns RAW_L2_MAX_PAYLOAD.
         and: The server receives the raw packet data from send().
         and: SocketConnection.recv() returns bytes('').
        """
        data_to_send = bytes('1' * RAW_L2_MAX_PAYLOAD)

        # Given
        server = MiniTestServer(proto='raw', host='lo')
        server.data_to_send = "GKC"
        server.bind()

        t = threading.Thread(target=server.serve_once)
        t.daemon = True
        t.start()

        uut = SocketConnection(host="lo", port=socket_connection.ETH_P_IP, proto='raw-l2')
        uut.logger = logging.getLogger("SulleyUTLogger")

        # Assemble packet...
        raw_packet = data_to_send

        # When
        uut.open()
        send_result = uut.send(data=raw_packet)
        received = uut.recv(10000)
        uut.close()

        # Wait for the other thread to terminate
        t.join(THREAD_WAIT_TIMEOUT)
        self.assertFalse(t.isAlive())

        # Then
        self.assertEqual(send_result, RAW_L2_MAX_PAYLOAD)
        self.assertEqual(raw_packet, server.received)
        self.assertEqual(received, bytes(''))

    def test_raw_l3_max_size(self):
        """
        Test 'raw-l3' max packet size.

        Given: A SocketConnection 'raw-l3' object.
          and: A raw UDP/IP packet of RAW_L3_MAX_PAYLOAD bytes.
          and: A server socket created with AF_PACKET, SOCK_RAW, configured to respond.
        When: Calling SocketConnection.open(), .send() with the valid UDP packet, .recv(), and .close()
        Then: send() returns RAW_L3_MAX_PAYLOAD bytes.
         and: The server receives the raw packet data from send(), with an Ethernet header appended.
         and: SocketConnection.recv() returns bytes('').
        """
        data_to_send = bytes('0' * RAW_L3_MAX_PAYLOAD)

        # Given
        server = MiniTestServer(proto='raw', host='lo')
        server.data_to_send = "GKC"
        server.bind()

        t = threading.Thread(target=server.serve_once)
        t.daemon = True
        t.start()

        uut = SocketConnection(host="lo", port=socket_connection.ETH_P_IP, proto='raw-l3')
        uut.logger = logging.getLogger("SulleyUTLogger")

        # Assemble packet...
        raw_packet = data_to_send

        # When
        uut.open()
        send_result = uut.send(data=raw_packet)
        received = uut.recv(10000)
        uut.close()

        # Wait for the other thread to terminate
        t.join(THREAD_WAIT_TIMEOUT)
        self.assertFalse(t.isAlive())

        # Then
        self.assertEqual(send_result, RAW_L3_MAX_PAYLOAD)
        self.assertEqual('\xff\xff\xff\xff\xff\xff\x00\x00\x00\x00\x00\x00\x08\x00' + raw_packet, server.received)
        self.assertEqual(received, bytes(''))

    def test_raw_l2_oversized(self):
        """
        Test 'raw-l2' oversized packet handling.

        Given: A SocketConnection 'raw-l2' object.
          and: A raw UDP/IP/Ethernet packet of RAW_L2_MAX_PAYLOAD + 1 bytes.
          and: A server socket created with AF_PACKET, SOCK_RAW, configured to respond.
        When: Calling SocketConnection.open(), .send() with the valid UDP packet, .recv(), and .close()
        Then: send() returns RAW_L2_MAX_PAYLOAD.
         and: The server receives the first RAW_L2_MAX_PAYLOAD bytes of raw packet data from send().
         and: SocketConnection.recv() returns bytes('').
        """
        data_to_send = bytes('F' * (RAW_L2_MAX_PAYLOAD + 1))

        # Given
        server = MiniTestServer(proto='raw', host='lo')
        server.data_to_send = "GKC"
        server.bind()

        t = threading.Thread(target=server.serve_once)
        t.daemon = True
        t.start()

        uut = SocketConnection(host="lo", port=socket_connection.ETH_P_IP, proto='raw-l2')
        uut.logger = logging.getLogger("SulleyUTLogger")

        # Assemble packet...
        raw_packet = data_to_send

        # When
        uut.open()
        send_result = uut.send(data=raw_packet)
        received = uut.recv(10000)
        uut.close()

        # Wait for the other thread to terminate
        t.join(THREAD_WAIT_TIMEOUT)
        self.assertFalse(t.isAlive())

        # Then
        self.assertEqual(send_result, RAW_L2_MAX_PAYLOAD)
        self.assertEqual(raw_packet[:RAW_L2_MAX_PAYLOAD], server.received)
        self.assertEqual(received, bytes(''))

    def test_raw_l3_oversized(self):
        """
        Test 'raw-l3' max packet size.

        Given: A SocketConnection 'raw-l3' object.
          and: A raw UDP/IP packet of RAW_L3_MAX_PAYLOAD + 1 bytes.
          and: A server socket created with AF_PACKET, SOCK_RAW, configured to respond.
        When: Calling SocketConnection.open(), .send() with the valid UDP packet, .recv(), and .close()
        Then: send() returns RAW_L3_MAX_PAYLOAD.
         and: The server receives the raw packet data from send(), with an Ethernet header appended.
         and: SocketConnection.recv() returns bytes('').
        """
        data_to_send = bytes('D' * (RAW_L3_MAX_PAYLOAD + 1))

        # Given
        server = MiniTestServer(proto='raw', host='lo')
        server.data_to_send = "GKC"
        server.bind()

        t = threading.Thread(target=server.serve_once)
        t.daemon = True
        t.start()

        uut = SocketConnection(host="lo", port=socket_connection.ETH_P_IP, proto='raw-l3')
        uut.logger = logging.getLogger("SulleyUTLogger")

        # Assemble packet...
        raw_packet = data_to_send

        # When
        uut.open()
        send_result = uut.send(data=raw_packet)
        received = uut.recv(10000)
        uut.close()

        # Wait for the other thread to terminate
        t.join(THREAD_WAIT_TIMEOUT)
        self.assertFalse(t.isAlive())

        # Then
        self.assertEqual(send_result, RAW_L3_MAX_PAYLOAD)
        self.assertEqual('\xff\xff\xff\xff\xff\xff\x00\x00\x00\x00\x00\x00\x08\x00' + raw_packet[:RAW_L3_MAX_PAYLOAD],
                         server.received)
        self.assertEqual(received, bytes(''))

    def test_raw_l3(self):
        """
        Test 'raw' protocol with the loopback interface 'lo'.

        Given: A SocketConnection 'raw-l3' object.
          and: A raw UDP/IP packet.
          and: A server socket created with AF_PACKET, SOCK_RAW, configured to respond.
        When: Calling SocketConnection.open(), .send() with the valid UDP packet, .recv(), and .close()
        Then: send() returns length of payload.
         and: The server receives the raw packet data from send(), with an Ethernet header appended.
         and: SocketConnection.recv() returns bytes('').
        """
        data_to_send = bytes('"Imprudent marriages!" roared Michael. "And pray where in earth or heaven are there any'
                             ' prudent marriages?""')

        # Given
        server = MiniTestServer(proto='raw', host='lo')
        server.data_to_send = "GKC"
        server.bind()

        t = threading.Thread(target=server.serve_once)
        t.daemon = True
        t.start()

        uut = SocketConnection(host="lo", port=socket_connection.ETH_P_IP, proto='raw-l3')
        uut.logger = logging.getLogger("SulleyUTLogger")

        # Assemble packet...
        raw_packet = ip_packet(
            payload=udp_packet(
                payload=data_to_send,
                src_port=server.active_port + 1,
                dst_port=server.active_port),
            src_ip="\x7F\x00\x00\x01",
            dst_ip="\x7F\x00\x00\x01")

        # When
        uut.open()
        send_result = uut.send(data=raw_packet)
        received = uut.recv(10000)
        uut.close()

        # Wait for the other thread to terminate
        t.join(THREAD_WAIT_TIMEOUT)
        self.assertFalse(t.isAlive())

        # Then
        self.assertEqual(send_result, len(raw_packet))
        self.assertEqual('\xff\xff\xff\xff\xff\xff\x00\x00\x00\x00\x00\x00\x08\x00' + raw_packet, server.received)
        self.assertEqual(received, bytes(''))

    def test_required_args_port(self):
        """
        Given: No preconditions.
        When: Constructing SocketConnections with:
              protocol types in [default, 'udp', 'tcp', 'ssl'] and
              no port argument.
        Then: Constructor raises exception.
        """
        with self.assertRaises(Exception):
            SocketConnection(host='127.0.0.1')
        with self.assertRaises(Exception):
            SocketConnection(host='127.0.0.1', proto='tcp')
        with self.assertRaises(Exception):
            SocketConnection(host='127.0.0.1', proto='udp')
        with self.assertRaises(Exception):
            SocketConnection(host='127.0.0.1', proto='ssl')

    def test_optional_args_port(self):
        """
        Given: No preconditions.
        When: Constructing SocketConnections with:
              protocol types in ['raw-l2', 'raw-l3'] and
              no port argument.
        Then: Constructor raises no exception.
        """
        SocketConnection(host='127.0.0.1', proto='raw-l2')
        SocketConnection(host='127.0.0.1', proto='raw-l3')

    # This method tests missing arguments; ignore warning.
    # noinspection PyArgumentList
    def test_required_args_host(self):
        """
        Given: No preconditions.
        When: Constructing SocketConnections with:
              protocol types in [default, 'udp', 'tcp', 'ssl', 'raw-l2', 'raw-l3] and
              no host argument.
        Then: Constructor raises exception.
        """
        # This method tests bad argument lists. Therefore we ignore
        # PyArgumentList inspections.
        with self.assertRaises(Exception):
            # noinspection PyArgumentList
            SocketConnection(port=5)
        with self.assertRaises(Exception):
            # noinspection PyArgumentList
            SocketConnection(port=5, proto='tcp')
        with self.assertRaises(Exception):
            # noinspection PyArgumentList
            SocketConnection(port=5, proto='udp')
        with self.assertRaises(Exception):
            # noinspection PyArgumentList
            SocketConnection(port=5, proto='ssl')
        with self.assertRaises(Exception):
            # noinspection PyArgumentList
            SocketConnection(port=5, proto='raw-l2')
        with self.assertRaises(Exception):
            # noinspection PyArgumentList
            SocketConnection(port=5, proto='raw-l3')


if __name__ == '__main__':
    unittest.main()<|MERGE_RESOLUTION|>--- conflicted
+++ resolved
@@ -56,29 +56,7 @@
     return (c & 0xffff) + (c >> 16)
 
 
-<<<<<<< HEAD
 def ip_packet(payload, src_ip, dst_ip, protocol=chr(ip_constants.IPV4_PROTOCOL_UDP)):
-=======
-def ipv4_checksum(msg):
-    """
-    Return IPv4 checksum of msg.
-    :param msg: Message to compute checksum over.
-    :return: IPv4 checksum of msg.
-    """
-    # Pad with 0 byte if needed
-    if len(msg) % 2 == 1:
-        msg += "\x00"
-
-    def collate_bytes(msb, lsb):
-        return (ord(msb) << 8) + ord(lsb)
-
-    msg_words = map(collate_bytes, msg[0::2], msg[1::2])
-    total = reduce(ones_complement_sum_carry_16, msg_words, 0)
-    return ~total & 0xffff
-
-
-def ip_packet(payload, src_ip, dst_ip, protocol=IPV4_PROTOCOL_UDP):
->>>>>>> a2272562
     """
     Create an IPv4 packet.
 
