--- conflicted
+++ resolved
@@ -93,18 +93,12 @@
         s_static("TWO" * 100)
         s_block_end()
 
-<<<<<<< HEAD
-    assert (s_render().find("TWO") == -1)
-    s_mutate()
-    assert (s_render().find("ONE") == -1)
-=======
     assert(s_num_mutations() == 2)
     assert(s_mutate() == True)
-    assert(s_render().find("TWO") == -1)
+    assert (s_render().find("TWO") == -1)
     assert(s_mutate() == True)
-    assert(s_render().find("ONE") == -1)
+    assert (s_render().find("ONE") == -1)
     assert(s_mutate() == False)
->>>>>>> 3bce87a1
 
 
 def repeaters():
