--- conflicted
+++ resolved
@@ -1,388 +1,381 @@
-#!c:\\python\\python.exe
-import subprocess
-import threading
-import getopt
-import time
-import sys
-import os
-
-import pydbg
-import pydbg.defines
-import utils
-
-from sulley import pedrpc
-
-PORT = 26002
-ERR = lambda msg: sys.stderr.write("ERR> " + msg + "\n") or sys.exit(1)
-USAGE = """USAGE: process_monitor.py
-    <-c|--crash_bin FILENAME> filename to serialize crash bin class to
-    [-p|--proc_name NAME]     process name to search for and attach to
-    [-i|--ignore_pid PID]     ignore this PID when searching for the target process
-    [-l|--log_level LEVEL]    log level (default 1), increase for more verbosity
-    [--port PORT]             TCP port to bind this agent to
-    """
-
-
-class DebuggerThread(threading.Thread):
-    def __init__(self, process_monitor, process, pid_to_ignore=None):
-        """
-        Instantiate a new PyDbg instance and register user and access violation callbacks.
-        """
-
-        threading.Thread.__init__(self)
-
-        self.process_monitor = process_monitor
-        self.proc_name = process
-        self.ignore_pid = pid_to_ignore
-
-        self.access_violation = False
-        self.active = True
-        self.dbg = pydbg.pydbg()
-        self.pid = None
-
-        # give this thread a unique name.
-        self.setName("%d" % time.time())
-
-        self.process_monitor.log("debugger thread initialized with UID: %s" % self.getName(), 5)
-
-        # set the user callback which is response for checking if this thread has been killed.
-        self.dbg.set_callback(pydbg.defines.USER_CALLBACK_DEBUG_EVENT, self.dbg_callback_user)
-        self.dbg.set_callback(pydbg.defines.EXCEPTION_ACCESS_VIOLATION, self.dbg_callback_access_violation)
-
-    def dbg_callback_access_violation(self, dbg):
-        """
-        Ignore first chance exceptions. Record all unhandled exceptions to the process monitor crash bin and kill
-        the target process.
-        """
-
-        # ignore first chance exceptions.
-        if dbg.dbg.u.Exception.dwFirstChance:
-            return pydbg.defines.DBG_EXCEPTION_NOT_HANDLED
-
-        # raise the access violation flag.
-        self.access_violation = True
-
-        # record the crash to the process monitor crash bin.
-        # include the test case number in the "extra" information block.
-        self.process_monitor.crash_bin.record_crash(dbg, self.process_monitor.test_number)
-
-        # save the the crash synopsis.
-        self.process_monitor.last_synopsis = self.process_monitor.crash_bin.crash_synopsis()
-        first_line = self.process_monitor.last_synopsis.split("\n")[0]
-
-        self.process_monitor.log("debugger thread-%s caught access violation: '%s'" % (self.getName(), first_line))
-
-        # this instance of pydbg should no longer be accessed, i want to know if it is.
-        self.process_monitor.crash_bin.pydbg = None
-
-        # kill the process.
-        dbg.terminate_process()
-        return pydbg.defines.DBG_CONTINUE
-
-    def dbg_callback_user(self, dbg):
-        """
-        The user callback is run roughly every 100 milliseconds (WaitForDebugEvent() timeout from pydbg_core.py). Simply
-        check if the active flag was lowered and if so detach from the target process. The thread should then exit.
-        """
-
-        if not self.active:
-            self.process_monitor.log("debugger thread-%s detaching" % self.getName(), 5)
-            dbg.detach()
-
-        return pydbg.defines.DBG_CONTINUE
-
-    def run(self):
-        """
-        Main thread routine, called on thread.start(). Thread exits when this routine returns.
-        """
-
-        self.process_monitor.log("debugger thread-%s looking for process name: %s" % (self.getName(), self.proc_name))
-
-        # watch for and try attaching to the process.
-        try:
-            self.watch()
-            self.dbg.attach(self.pid)
-            self.dbg.run()
-            self.process_monitor.log("debugger thread-%s exiting" % self.getName())
-        except:
-            pass
-
-        # TODO: removing the following line appears to cause some concurrency issues.
-        del self.dbg
-
-    def watch(self):
-        """
-        Continuously loop, watching for the target process. This routine "blocks" until the target process is found.
-        Update self.pid when found and return.
-        """
-
-        while not self.pid:
-            for (pid, name) in self.dbg.enumerate_processes():
-                # ignore the optionally specified PID.
-                if pid == self.ignore_pid:
-                    continue
-
-                if name.lower() == self.proc_name.lower():
-                    self.pid = pid
-                    break
-
-        self.process_monitor.log("debugger thread-%s found match on pid %d" % (self.getName(), self.pid))
-
-
-class ProcessMonitorPedrpcServer(pedrpc.Server):
-    def __init__(self, host, port, crash_filename, proc=None, pid_to_ignore=None, level=1):
-        """
-        @type  host:           str
-        @param host:           Hostname or IP address
-        @type  port:           int
-        @param port:           Port to bind server to
-        @type  crash_filename: str
-        @param crash_filename: Name of file to (un)serialize crash bin to/from
-        @type  proc:           str
-        @param proc:           (Optional, def=None) Process name to search for and attach to
-        @type  pid_to_ignore:  int
-        @param pid_to_ignore:  (Optional, def=None) Ignore this PID when searching for the target process
-        @type  level:          int
-        @param level:          (Optional, def=1) Log output level, increase for more verbosity
-        """
-
-        # initialize the PED-RPC server.
-        pedrpc.Server.__init__(self, host, port)
-
-<<<<<<< HEAD
-        self.crash_filename = crash_filename
-        self.proc_name = proc
-        self.ignore_pid = pid_to_ignore
-        self.log_level = level
-=======
-        self.crash_filename   = os.path.abspath(crash_filename)
-        self.proc_name        = proc
-        self.ignore_pid       = pid_to_ignore
-        self.log_level        = level
->>>>>>> 3bce87a1
-
-        self.stop_commands = []
-        self.start_commands = []
-        self.test_number = None
-        self.debugger_thread = None
-        self.crash_bin = utils.crash_binning.CrashBinning()
-
-        self.last_synopsis = ""
-
-        if not os.access(os.path.dirname(self.crash_filename), os.X_OK):
-            self.log("invalid path specified for crash bin: %s" % self.crash_filename)
-            raise Exception
-
-        # restore any previously recorded crashes.
-        try:
-            self.crash_bin.import_file(self.crash_filename)
-        except:
-            pass
-
-        self.log("Process Monitor PED-RPC server initialized:")
-        self.log("\t crash file:  %s" % self.crash_filename)
-        self.log("\t # records:   %d" % len(self.crash_bin.bins))
-        self.log("\t proc name:   %s" % self.proc_name)
-        self.log("\t log level:   %d" % self.log_level)
-        self.log("awaiting requests...")
-
-    # noinspection PyMethodMayBeStatic
-    def alive(self):
-        """
-        Returns True. Useful for PED-RPC clients who want to see if the PED-RPC connection is still alive.
-        """
-
-        return True
-
-    def get_crash_synopsis(self):
-        """
-        Return the last recorded crash synopsis.
-
-        @rtype:  String
-        @return: Synopsis of last recorded crash.
-        """
-
-        return self.last_synopsis
-
-    def get_bin_keys(self):
-        """
-        Return the crash bin keys, ie: the unique list of exception addresses.
-
-        @rtype:  List
-        @return: List of crash bin exception addresses (keys).
-        """
-
-        return self.crash_bin.bins.keys()
-
-    def get_bin(self, binary):
-        """
-        Return the crash entries from the specified bin or False if the bin key is invalid.
-
-        @type  binary: Integer (DWORD)
-        @param binary: Crash bin key (ie: exception address)
-
-        @rtype:  list
-        @return: List of crashes in specified bin.
-        """
-
-        if binary not in self.crash_bin.bins:
-            return False
-
-        return self.crash_bin.bins[binary]
-
-    def log(self, msg="", level=1):
-        """
-        If the supplied message falls under the current log level, print the specified message to screen.
-
-        @type  msg: str
-        @param msg: Message to log
-        """
-
-        if self.log_level >= level:
-            print "[%s] %s" % (time.strftime("%I:%M.%S"), msg)
-
-    def post_send(self):
-        """
-        This routine is called after the fuzzer transmits a test case and returns the status of the target.
-
-        @rtype:  bool
-        @return: Return True if the target is still active, False otherwise.
-        """
-
-        crashes = 0
-        av = self.debugger_thread.access_violation
-
-        # if there was an access violation, wait for the debugger thread to finish then kill thread handle.
-        # it is important to wait for the debugger thread to finish because it could be taking its sweet ass time
-        # uncovering the details of the access violation.
-        if av:
-            while self.debugger_thread.isAlive():
-                time.sleep(1)
-
-            self.debugger_thread = None
-
-        # serialize the crash bin to disk.
-        self.crash_bin.export_file(self.crash_filename)
-        # for binary in self.crash_bin.bins.keys():
-        # crashes += len(self.crash_bin.bins[binary])
-        for binary, crash_list in self.crash_bin.bins.iteritems():
-            crashes += len(crash_list)
-        return not av
-
-    def pre_send(self, test_number):
-        """
-        This routine is called before the fuzzer transmits a test case and ensure the debugger thread is operational.
-
-        @type  test_number: Integer
-        @param test_number: Test number to retrieve PCAP for.
-        """
-
-        self.log("pre_send(%d)" % test_number, 10)
-        self.test_number = test_number
-
-        # un-serialize the crash bin from disk. this ensures we have the latest copy (ie: vmware image is cycling).
-        try:
-            self.crash_bin.import_file(self.crash_filename)
-        except:
-            pass
-
-        # if we don't already have a debugger thread, instantiate and start one now.
-        if not self.debugger_thread or not self.debugger_thread.isAlive():
-            self.log("creating debugger thread", 5)
-            self.debugger_thread = DebuggerThread(self, self.proc_name, self.ignore_pid)
-            self.debugger_thread.start()
-            self.log("giving debugger thread 2 seconds to settle in", 5)
-            time.sleep(2)
-
-    def start_target(self):
-        """
-        Start up the target process by issuing the commands in self.start_commands.
-        """
-
-        self.log("starting target process")
-
-        for command in self.start_commands:
-            subprocess.Popen(command)
-
-        self.log("done. target up and running, giving it 5 seconds to settle in.")
-        time.sleep(5)
-        return True
-
-    def stop_target(self):
-        """
-        Kill the current debugger thread and stop the target process by issuing the commands in self.stop_commands.
-        """
-
-        # give the debugger thread a chance to exit.
-        time.sleep(1)
-
-        self.log("stopping target process")
-
-        for command in self.stop_commands:
-            if command == "TERMINATE_PID":
-                dbg = pydbg.pydbg()
-                for (pid, name) in dbg.enumerate_processes():
-                    if name.lower() == self.proc_name.lower():
-                        os.system("taskkill /pid %d" % pid)
-                        break
-            else:
-                os.system(command)
-
-    def set_proc_name(self, new_proc_name):
-        self.log("updating target process name to '%s'" % new_proc_name)
-        self.proc_name = new_proc_name
-
-    def set_start_commands(self, new_start_commands):
-        self.log("updating start commands to: %s" % new_start_commands)
-        self.start_commands = new_start_commands
-
-    def set_stop_commands(self, new_stop_commands):
-        self.log("updating stop commands to: %s" % new_stop_commands)
-        self.stop_commands = new_stop_commands
-
-
-if __name__ == "__main__":
-    opts = None
-    # parse command line options.
-    try:
-        # TODO: Refactor to use something less dumb
-        opts, args = getopt.getopt(
-            sys.argv[1:],
-            "c:i:l:p:",
-            [
-                "crash_bin=",
-                "ignore_pid=",
-                "log_level=",
-                "proc_name=",
-                "port="
-            ]
-        )
-    except getopt.GetoptError:
-        ERR(USAGE)
-
-    crash_bin = ignore_pid = proc_name = None
-    log_level = 1
-
-    for opt, arg in opts:
-        if opt in ("-c", "--crash_bin"):
-            crash_bin = arg
-        if opt in ("-i", "--ignore_pid"):
-            ignore_pid = int(arg)
-        if opt in ("-l", "--log_level"):
-            log_level = int(arg)
-        if opt in ("-p", "--proc_Name"):
-            proc_name = arg
-        if opt in ("-P", "--port"):
-            PORT = int(arg)
-
-    if not crash_bin:
-        ERR(USAGE)
-
-    # spawn the PED-RPC servlet.
-    try:
-        servlet = ProcessMonitorPedrpcServer("0.0.0.0", PORT, crash_bin, proc_name, ignore_pid, log_level)
-        servlet.serve_forever()
-    except Exception, e:
-        # TODO: Add servlet.shutdown
-        # TODO: Add KeyboardInterrupt
-        ERR("Error starting RPC server!\n\t%s" % e)
+#!c:\\python\\python.exe
+import subprocess
+import threading
+import getopt
+import time
+import sys
+import os
+
+import pydbg
+import pydbg.defines
+import utils
+
+from sulley import pedrpc
+
+PORT = 26002
+ERR = lambda msg: sys.stderr.write("ERR> " + msg + "\n") or sys.exit(1)
+USAGE = """USAGE: process_monitor.py
+    <-c|--crash_bin FILENAME> filename to serialize crash bin class to
+    [-p|--proc_name NAME]     process name to search for and attach to
+    [-i|--ignore_pid PID]     ignore this PID when searching for the target process
+    [-l|--log_level LEVEL]    log level (default 1), increase for more verbosity
+    [--port PORT]             TCP port to bind this agent to
+    """
+
+
+class DebuggerThread(threading.Thread):
+    def __init__(self, process_monitor, process, pid_to_ignore=None):
+        """
+        Instantiate a new PyDbg instance and register user and access violation callbacks.
+        """
+
+        threading.Thread.__init__(self)
+
+        self.process_monitor = process_monitor
+        self.proc_name = process
+        self.ignore_pid = pid_to_ignore
+
+        self.access_violation = False
+        self.active = True
+        self.dbg = pydbg.pydbg()
+        self.pid = None
+
+        # give this thread a unique name.
+        self.setName("%d" % time.time())
+
+        self.process_monitor.log("debugger thread initialized with UID: %s" % self.getName(), 5)
+
+        # set the user callback which is response for checking if this thread has been killed.
+        self.dbg.set_callback(pydbg.defines.USER_CALLBACK_DEBUG_EVENT, self.dbg_callback_user)
+        self.dbg.set_callback(pydbg.defines.EXCEPTION_ACCESS_VIOLATION, self.dbg_callback_access_violation)
+
+    def dbg_callback_access_violation(self, dbg):
+        """
+        Ignore first chance exceptions. Record all unhandled exceptions to the process monitor crash bin and kill
+        the target process.
+        """
+
+        # ignore first chance exceptions.
+        if dbg.dbg.u.Exception.dwFirstChance:
+            return pydbg.defines.DBG_EXCEPTION_NOT_HANDLED
+
+        # raise the access violation flag.
+        self.access_violation = True
+
+        # record the crash to the process monitor crash bin.
+        # include the test case number in the "extra" information block.
+        self.process_monitor.crash_bin.record_crash(dbg, self.process_monitor.test_number)
+
+        # save the the crash synopsis.
+        self.process_monitor.last_synopsis = self.process_monitor.crash_bin.crash_synopsis()
+        first_line = self.process_monitor.last_synopsis.split("\n")[0]
+
+        self.process_monitor.log("debugger thread-%s caught access violation: '%s'" % (self.getName(), first_line))
+
+        # this instance of pydbg should no longer be accessed, i want to know if it is.
+        self.process_monitor.crash_bin.pydbg = None
+
+        # kill the process.
+        dbg.terminate_process()
+        return pydbg.defines.DBG_CONTINUE
+
+    def dbg_callback_user(self, dbg):
+        """
+        The user callback is run roughly every 100 milliseconds (WaitForDebugEvent() timeout from pydbg_core.py). Simply
+        check if the active flag was lowered and if so detach from the target process. The thread should then exit.
+        """
+
+        if not self.active:
+            self.process_monitor.log("debugger thread-%s detaching" % self.getName(), 5)
+            dbg.detach()
+
+        return pydbg.defines.DBG_CONTINUE
+
+    def run(self):
+        """
+        Main thread routine, called on thread.start(). Thread exits when this routine returns.
+        """
+
+        self.process_monitor.log("debugger thread-%s looking for process name: %s" % (self.getName(), self.proc_name))
+
+        # watch for and try attaching to the process.
+        try:
+            self.watch()
+            self.dbg.attach(self.pid)
+            self.dbg.run()
+            self.process_monitor.log("debugger thread-%s exiting" % self.getName())
+        except:
+            pass
+
+        # TODO: removing the following line appears to cause some concurrency issues.
+        del self.dbg
+
+    def watch(self):
+        """
+        Continuously loop, watching for the target process. This routine "blocks" until the target process is found.
+        Update self.pid when found and return.
+        """
+
+        while not self.pid:
+            for (pid, name) in self.dbg.enumerate_processes():
+                # ignore the optionally specified PID.
+                if pid == self.ignore_pid:
+                    continue
+
+                if name.lower() == self.proc_name.lower():
+                    self.pid = pid
+                    break
+
+        self.process_monitor.log("debugger thread-%s found match on pid %d" % (self.getName(), self.pid))
+
+
+class ProcessMonitorPedrpcServer(pedrpc.Server):
+    def __init__(self, host, port, crash_filename, proc=None, pid_to_ignore=None, level=1):
+        """
+        @type  host:           str
+        @param host:           Hostname or IP address
+        @type  port:           int
+        @param port:           Port to bind server to
+        @type  crash_filename: str
+        @param crash_filename: Name of file to (un)serialize crash bin to/from
+        @type  proc:           str
+        @param proc:           (Optional, def=None) Process name to search for and attach to
+        @type  pid_to_ignore:  int
+        @param pid_to_ignore:  (Optional, def=None) Ignore this PID when searching for the target process
+        @type  level:          int
+        @param level:          (Optional, def=1) Log output level, increase for more verbosity
+        """
+
+        # initialize the PED-RPC server.
+        pedrpc.Server.__init__(self, host, port)
+
+        self.crash_filename = os.path.abspath(crash_filename)
+        self.proc_name = proc
+        self.ignore_pid = pid_to_ignore
+        self.log_level = level
+
+        self.stop_commands = []
+        self.start_commands = []
+        self.test_number = None
+        self.debugger_thread = None
+        self.crash_bin = utils.crash_binning.CrashBinning()
+
+        self.last_synopsis = ""
+
+        if not os.access(os.path.dirname(self.crash_filename), os.X_OK):
+            self.log("invalid path specified for crash bin: %s" % self.crash_filename)
+            raise Exception
+
+        # restore any previously recorded crashes.
+        try:
+            self.crash_bin.import_file(self.crash_filename)
+        except:
+            pass
+
+        self.log("Process Monitor PED-RPC server initialized:")
+        self.log("\t crash file:  %s" % self.crash_filename)
+        self.log("\t # records:   %d" % len(self.crash_bin.bins))
+        self.log("\t proc name:   %s" % self.proc_name)
+        self.log("\t log level:   %d" % self.log_level)
+        self.log("awaiting requests...")
+
+    # noinspection PyMethodMayBeStatic
+    def alive(self):
+        """
+        Returns True. Useful for PED-RPC clients who want to see if the PED-RPC connection is still alive.
+        """
+
+        return True
+
+    def get_crash_synopsis(self):
+        """
+        Return the last recorded crash synopsis.
+
+        @rtype:  String
+        @return: Synopsis of last recorded crash.
+        """
+
+        return self.last_synopsis
+
+    def get_bin_keys(self):
+        """
+        Return the crash bin keys, ie: the unique list of exception addresses.
+
+        @rtype:  List
+        @return: List of crash bin exception addresses (keys).
+        """
+
+        return self.crash_bin.bins.keys()
+
+    def get_bin(self, binary):
+        """
+        Return the crash entries from the specified bin or False if the bin key is invalid.
+
+        @type  binary: Integer (DWORD)
+        @param binary: Crash bin key (ie: exception address)
+
+        @rtype:  list
+        @return: List of crashes in specified bin.
+        """
+
+        if binary not in self.crash_bin.bins:
+            return False
+
+        return self.crash_bin.bins[binary]
+
+    def log(self, msg="", level=1):
+        """
+        If the supplied message falls under the current log level, print the specified message to screen.
+
+        @type  msg: str
+        @param msg: Message to log
+        """
+
+        if self.log_level >= level:
+            print "[%s] %s" % (time.strftime("%I:%M.%S"), msg)
+
+    def post_send(self):
+        """
+        This routine is called after the fuzzer transmits a test case and returns the status of the target.
+
+        @rtype:  bool
+        @return: Return True if the target is still active, False otherwise.
+        """
+
+        crashes = 0
+        av = self.debugger_thread.access_violation
+
+        # if there was an access violation, wait for the debugger thread to finish then kill thread handle.
+        # it is important to wait for the debugger thread to finish because it could be taking its sweet ass time
+        # uncovering the details of the access violation.
+        if av:
+            while self.debugger_thread.isAlive():
+                time.sleep(1)
+
+            self.debugger_thread = None
+
+        # serialize the crash bin to disk.
+        self.crash_bin.export_file(self.crash_filename)
+        # for binary in self.crash_bin.bins.keys():
+        # crashes += len(self.crash_bin.bins[binary])
+        for binary, crash_list in self.crash_bin.bins.iteritems():
+            crashes += len(crash_list)
+        return not av
+
+    def pre_send(self, test_number):
+        """
+        This routine is called before the fuzzer transmits a test case and ensure the debugger thread is operational.
+
+        @type  test_number: Integer
+        @param test_number: Test number to retrieve PCAP for.
+        """
+
+        self.log("pre_send(%d)" % test_number, 10)
+        self.test_number = test_number
+
+        # un-serialize the crash bin from disk. this ensures we have the latest copy (ie: vmware image is cycling).
+        try:
+            self.crash_bin.import_file(self.crash_filename)
+        except:
+            pass
+
+        # if we don't already have a debugger thread, instantiate and start one now.
+        if not self.debugger_thread or not self.debugger_thread.isAlive():
+            self.log("creating debugger thread", 5)
+            self.debugger_thread = DebuggerThread(self, self.proc_name, self.ignore_pid)
+            self.debugger_thread.start()
+            self.log("giving debugger thread 2 seconds to settle in", 5)
+            time.sleep(2)
+
+    def start_target(self):
+        """
+        Start up the target process by issuing the commands in self.start_commands.
+        """
+
+        self.log("starting target process")
+
+        for command in self.start_commands:
+            subprocess.Popen(command)
+
+        self.log("done. target up and running, giving it 5 seconds to settle in.")
+        time.sleep(5)
+        return True
+
+    def stop_target(self):
+        """
+        Kill the current debugger thread and stop the target process by issuing the commands in self.stop_commands.
+        """
+
+        # give the debugger thread a chance to exit.
+        time.sleep(1)
+
+        self.log("stopping target process")
+
+        for command in self.stop_commands:
+            if command == "TERMINATE_PID":
+                dbg = pydbg.pydbg()
+                for (pid, name) in dbg.enumerate_processes():
+                    if name.lower() == self.proc_name.lower():
+                        os.system("taskkill /pid %d" % pid)
+                        break
+            else:
+                os.system(command)
+
+    def set_proc_name(self, new_proc_name):
+        self.log("updating target process name to '%s'" % new_proc_name)
+        self.proc_name = new_proc_name
+
+    def set_start_commands(self, new_start_commands):
+        self.log("updating start commands to: %s" % new_start_commands)
+        self.start_commands = new_start_commands
+
+    def set_stop_commands(self, new_stop_commands):
+        self.log("updating stop commands to: %s" % new_stop_commands)
+        self.stop_commands = new_stop_commands
+
+
+if __name__ == "__main__":
+    opts = None
+    # parse command line options.
+    try:
+        # TODO: Refactor to use something less dumb
+        opts, args = getopt.getopt(
+            sys.argv[1:],
+            "c:i:l:p:",
+            [
+                "crash_bin=",
+                "ignore_pid=",
+                "log_level=",
+                "proc_name=",
+                "port="
+            ]
+        )
+    except getopt.GetoptError:
+        ERR(USAGE)
+
+    crash_bin = ignore_pid = proc_name = None
+    log_level = 1
+
+    for opt, arg in opts:
+        if opt in ("-c", "--crash_bin"):
+            crash_bin = arg
+        if opt in ("-i", "--ignore_pid"):
+            ignore_pid = int(arg)
+        if opt in ("-l", "--log_level"):
+            log_level = int(arg)
+        if opt in ("-p", "--proc_Name"):
+            proc_name = arg
+        if opt in ("-P", "--port"):
+            PORT = int(arg)
+
+    if not crash_bin:
+        ERR(USAGE)
+
+    # spawn the PED-RPC servlet.
+    try:
+        servlet = ProcessMonitorPedrpcServer("0.0.0.0", PORT, crash_bin, proc_name, ignore_pid, log_level)
+        servlet.serve_forever()
+    except Exception, e:
+        # TODO: Add servlet.shutdown
+        # TODO: Add KeyboardInterrupt
+        ERR("Error starting RPC server!\n\t%s" % e)