--- conflicted
+++ resolved
@@ -32,9 +32,11 @@
 
 
 setup(
-<<<<<<< HEAD
     name='boofuzz',
     version=find_version("boofuzz", "__init__.py"),
+    description="A fork and successor of the Sulley Fuzzing Framework",
+    long_description=get_long_description(),
+    long_description_content_type='text/x-rst',
     maintainer='Joshua Pereyda',
     maintainer_email='joshua.t.pereyda@gmail.com',
     url='https://github.com/jtpereyda/boofuzz',
@@ -83,49 +85,4 @@
         'Topic :: Security',
         'Topic :: Software Development :: Testing :: Traffic Generation',
     ]
-=======
-        name='boofuzz',
-        version=find_version("boofuzz", "__init__.py"),
-        description="A fork and successor of the Sulley Fuzzing Framework",
-        long_description=get_long_description(),
-        long_description_content_type='text/x-rst',
-        maintainer='Joshua Pereyda',
-        maintainer_email='joshua.t.pereyda@gmail.com',
-        url='https://github.com/jtpereyda/boofuzz',
-        license='GPL',
-        packages=find_packages(exclude=['unit_tests', 'requests', 'examples', 'utils', 'web', 'new_examples']),
-        package_data={'boofuzz': ['web/templates/*', 'web/static/css/*', 'web/static/js/*']},
-        install_requires=[
-            'future', 'pyserial', 'pydot', 'tornado~=4.0', 'six', 'backports.shutil_get_terminal_size',
-            'Flask~=1.0', 'impacket', 'colorama', 'attrs', 'click', 'psutil', 'ldap3==2.5.1'],
-        extras_require={
-            # This list is duplicated in tox.ini. Make sure to change both!
-            'dev': ['tox',
-                    'flake8',
-                    'check-manifest',
-                    'mock',
-                    'pytest',
-                    'pytest-bdd',
-                    'netifaces',
-                    'ipaddress',
-                    'sphinx'],
-        },
-        entry_points={
-            'console_scripts': ['boo=boofuzz.cli:main'],
-        },
-        classifiers=[
-            'Development Status :: 4 - Beta',
-            'Environment :: Console',
-            'Intended Audience :: Developers',
-            'Intended Audience :: Science/Research',
-            'License :: OSI Approved :: MIT License',
-            'Natural Language :: English',
-            'Operating System :: OS Independent',
-            'Programming Language :: Python',
-            'Programming Language :: Python :: 2.7',
-            'Programming Language :: Python :: 3.6',
-            'Topic :: Security',
-            'Topic :: Software Development :: Testing :: Traffic Generation',
-        ]
->>>>>>> 3f810c31
 )