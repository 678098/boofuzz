from sulley import helpers
import itarget_connection
import socket
import ssl
import httplib

import sex
from helpers import get_max_udp_size

ETH_P_IP = 0x0800  # Ethernet protocol: Internet Protocol packet, see Linux if_ether.h docs for more details.


class SocketConnection(itarget_connection.ITargetConnection):
    """
    ITargetConnection implementation using sockets. Supports UDP, TCP, SSL, raw layer 2 and raw layer 3 packets.
    """
    _PROTOCOLS = ["tcp", "ssl", "udp", "raw-l2", "raw-l3"]
    _PROTOCOLS_HOST_REQUIRED = ["tcp", "ssl", "udp"]

    def __init__(self,
                 host,
                 port=None,
                 proto="tcp",
                 bind=None,
                 timeout=5.0,
<<<<<<< HEAD
                 ethernet_proto=socket.ntohs(ETH_P_IP),
=======
                 ethernet_proto=ETH_P_IP,
>>>>>>> bbb289ec
                 l2_dst='\xFF'*6):
        """
        @type  host:    str
        @param host:    Hostname or IP address of target system,
                        or network interface string if using raw-l2 or raw-l3.

        @type  port:    int
        @param port:    Port of target service. Required for proto values 'tcp', 'udp', 'ssl'.

        @type  proto:   str
        @kwarg proto:   (Optional, def="tcp") Communication protocol ("tcp", "udp", "ssl", "raw-l2", "raw-l3")
                        raw-l2: Send packets at layer 2. Must include link layer header (e.g. Ethernet frame).
                        raw-l3: Send packets at layer 3. Must include network protocol header (e.g. IPv4).

        @type  bind:    tuple (host, port)
        @kwarg bind:    (Optional, def=None) Socket bind address and port

        @type  timeout: float
        @kwarg timeout: (Optional, def=5.0) Seconds to wait for a send/recv prior to timing out

        @type ethernet_proto:
                        int
        @kwarg ethernet_proto:
                        (Optional, def=ETH_P_IP (0x0800)) Ethernet protocol when using 'raw-l3'. 16 bit integer.
                        See "if_ether.h" in Linux documentation for more options.

        @type l2_dst:   str
        @kwarg l2_dst:  (Optional, def='\xFF\xFF\xFF\xFF\xFF\xFF' (broadcast))
                        Layer 2 destination address (e.g. MAC address). Used only by 'raw-l3'.
        """
        self.max_udp = get_max_udp_size()

        self.host = host
        self.port = port
        self.bind = bind
        self.timeout = timeout
        self.proto = proto.lower()
        self.ethernet_proto = ethernet_proto
        self.l2_dst = l2_dst

        self.logger = None
        self._sock = None

        if self.proto not in self._PROTOCOLS:
            raise sex.SullyRuntimeError("INVALID PROTOCOL SPECIFIED: %s" % self.proto)

        if self.proto in self._PROTOCOLS_HOST_REQUIRED and self.port == None:
            raise ValueError("__init__() argument port required for protocol {0}".format(self.proto))

    def close(self):
        """
        Close connection to the target.

        :return: None
        """
        self._sock.close()

    def open(self):
        """
        Opens connection to the target. Make sure to call close!

        :return: None
        """
        # Create socket
        if self.proto == "tcp" or self.proto == "ssl":
            self._sock = socket.socket(socket.AF_INET, socket.SOCK_STREAM)
        elif self.proto == "udp":
            self._sock = socket.socket(socket.AF_INET, socket.SOCK_DGRAM)
        elif self.proto == "raw-l2":
            self._sock = socket.socket(socket.AF_PACKET, socket.SOCK_RAW)
        elif self.proto == "raw-l3":
            self._sock = socket.socket(socket.AF_PACKET, socket.SOCK_DGRAM)
        else:
            raise sex.SullyRuntimeError("INVALID PROTOCOL SPECIFIED: %s" % self.proto)

        # bind if requested
        if self.bind:
            self._sock.bind(self.bind)

        self._sock.settimeout(self.timeout)

        # Connect is needed only for TCP protocols
        if self.proto == "tcp" or self.proto == "ssl":
            self._sock.connect((self.host, self.port))

        # if SSL is requested, then enable it.
        if self.proto == "ssl":
            ssl_sock = ssl.wrap_socket(self._sock)
            self._sock = httplib.FakeSocket(self._sock, ssl_sock)

    def recv(self, max_bytes):
        """
        Receive up to max_bytes data from the target.

        :param max_bytes: Maximum number of bytes to receive.
        :type max_bytes: int

        :return: Received data.
        """
        if self.proto in ['raw-l2', 'raw-l3']:
            # receive on raw is not supported. Since there is no specific protocol for raw, we would just have to
            # dump everything off the interface anyway, which is probably not what the user wants.
            return bytes('')

        try:
            return self._sock.recv(max_bytes)
        except socket.timeout:
            return bytes('')

    def send(self, data):
        """
        Send data to the target. Only valid after calling open!

        :param data: Data to send.

        :return: None
        """
        self.logger.debug(
<<<<<<< HEAD
            "Attempting to send {0} bytes: {1}".format(len(data), repr(data)))
=======
            "Attempting to send {0} bytes: {1}".format(len(data), helpers.hex_str(data)))
>>>>>>> bbb289ec

        if self.proto in ["tcp", "ssl"]:
            self._sock.send(data)
        elif self.proto == "udp":
            # TODO: this logic does not prevent duplicate test cases, need to address this in the future.
            # If our data is over the max UDP size for this platform, truncate before sending
            if len(data) > self.max_udp:
                self.logger.debug("Too much data for UDP, truncating to %d bytes" % self.max_udp)
                data = data[:self.max_udp]

            self._sock.sendto(data, (self.host, self.port))
        elif self.proto == "raw-l2":
            self._sock.sendto(data, (self.host, 0))
        elif self.proto == "raw-l3":
            # Address tuple: (interface string,
            #                 Ethernet protocol number,
            #                 packet type (recv only),
            #                 hatype (recv only),
            #                 Ethernet address)
            # See man 7 packet for more details.
            self._sock.sendto(data, (self.host, self.ethernet_proto, 0, 0, self.l2_dst))
        else:
            raise sex.SullyRuntimeError("INVALID PROTOCOL SPECIFIED: %s" % self.proto)

        self.logger.debug("{0} bytes sent".format(len(data)))

    def set_logger(self, logger):
        """
        Set this object's (and it's aggregated classes') logger.

        :param logger: Logger to use.
        :type logger: logging.Logger

        :return: None
        """
        self.logger = logger<|MERGE_RESOLUTION|>--- conflicted
+++ resolved
@@ -23,11 +23,7 @@
                  proto="tcp",
                  bind=None,
                  timeout=5.0,
-<<<<<<< HEAD
-                 ethernet_proto=socket.ntohs(ETH_P_IP),
-=======
                  ethernet_proto=ETH_P_IP,
->>>>>>> bbb289ec
                  l2_dst='\xFF'*6):
         """
         @type  host:    str
@@ -146,11 +142,7 @@
         :return: None
         """
         self.logger.debug(
-<<<<<<< HEAD
-            "Attempting to send {0} bytes: {1}".format(len(data), repr(data)))
-=======
             "Attempting to send {0} bytes: {1}".format(len(data), helpers.hex_str(data)))
->>>>>>> bbb289ec
 
         if self.proto in ["tcp", "ssl"]:
             self._sock.send(data)
